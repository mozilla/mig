--- conflicted
+++ resolved
@@ -7,14 +7,11 @@
 package modules /* import "mig.ninja/mig/modules" */
 
 import (
-<<<<<<< HEAD
 	"github.com/mozilla/mig-sandbox"
-=======
 	"bytes"
 	"compress/gzip"
 	"encoding/base64"
 	"encoding/json"
->>>>>>> c128226f
 	"io"
 	"os"
 	"strings"
